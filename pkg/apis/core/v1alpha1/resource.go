/*
Copyright 2018 The Crossplane Authors.

Licensed under the Apache License, Version 2.0 (the "License");
you may not use this file except in compliance with the License.
You may obtain a copy of the License at

    http://www.apache.org/licenses/LICENSE-2.0

Unless required by applicable law or agreed to in writing, software
distributed under the License is distributed on an "AS IS" BASIS,
WITHOUT WARRANTIES OR CONDITIONS OF ANY KIND, either express or implied.
See the License for the specific language governing permissions and
limitations under the License.
*/

package v1alpha1

import (
	corev1 "k8s.io/api/core/v1"
	metav1 "k8s.io/apimachinery/pkg/apis/meta/v1"
	runtime "k8s.io/apimachinery/pkg/runtime"

	"github.com/crossplaneio/crossplane/pkg/util"
)

const (
	// ResourceCredentialsSecretEndpointKey is the key inside a connection secret for the connection endpoint
	ResourceCredentialsSecretEndpointKey = "endpoint"
	// ResourceCredentialsSecretUserKey is the key inside a connection secret for the connection user
	ResourceCredentialsSecretUserKey = "username"
	// ResourceCredentialsSecretPasswordKey is the key inside a connection secret for the connection password
	ResourceCredentialsSecretPasswordKey = "password"
	// ResourceCredentialsSecretCAKey is the key inside a connection secret for the server CA certificate
	ResourceCredentialsSecretCAKey = "clusterCA"
	// ResourceCredentialsSecretClientCertKey is the key inside a connection secret for the client certificate
	ResourceCredentialsSecretClientCertKey = "clientCert"
	// ResourceCredentialsSecretClientKeyKey is the key inside a connection secret for the client key
	ResourceCredentialsSecretClientKeyKey = "clientKey"
	// ResourceCredentialsTokenKey is the key inside a connection secret for the bearer token value
	ResourceCredentialsTokenKey = "token"
)

// Resource defines a concrete resource that can be provisioned and bound to a resource claim.
type Resource interface {
	runtime.Object
	// Resource connection secret name
	ConnectionSecretName() string
	// Kubernetes object reference to this resource
	ObjectReference() *corev1.ObjectReference
	// Is resource available for finding
	IsAvailable() bool
	// IsBound() bool
	IsBound() bool
	// Update bound status of the resource
	SetBound(bool)
}

// ResourceClaim defines a resource claim that can be provisioned and bound to a concrete resource.
type ResourceClaim interface {
	runtime.Object
	metav1.Object
	// The status of this resource claim
	ClaimStatus() *ResourceClaimStatus
	// Gets an owner reference that points to this claim
	OwnerReference() metav1.OwnerReference
	// Kubernetes object reference to this resource
	ObjectReference() *corev1.ObjectReference
	// Gets the reference to the resource class this claim uses
	ClassRef() *corev1.ObjectReference
	// Gets the reference to the resource that this claim is bound to
	ResourceRef() *corev1.ObjectReference
	// Sets the reference to the resource that this claim is bound to
	SetResourceRef(*corev1.ObjectReference)
}

// +genclient
// +k8s:deepcopy-gen:interfaces=k8s.io/apimachinery/pkg/runtime.Object

// ResourceClass is the Schema for the instances API
// +k8s:openapi-gen=true
// +kubebuilder:printcolumn:name="PROVISIONER",type="string",JSONPath=".provisioner"
// +kubebuilder:printcolumn:name="PROVIDER-REF",type="string",JSONPath=".providerRef.name"
// +kubebuilder:printcolumn:name="RECLAIM-POLICY",type="string",JSONPath=".reclaimPolicy"
// +kubebuilder:printcolumn:name="AGE",type="date",JSONPath=".metadata.creationTimestamp"
type ResourceClass struct {
	metav1.TypeMeta   `json:",inline"`
	metav1.ObjectMeta `json:"metadata,omitempty"`

	// Parameters holds parameters for the provisioner.
	// These values are opaque to the  system and are passed directly
	// to the provisioner.  The only validation done on keys is that they are
	// not empty.  The maximum number of parameters is
	// 512, with a cumulative max size of 256K
	// +optional
	Parameters map[string]string `json:"parameters,omitempty"`

	// Provisioner is the driver expected to handle this ResourceClass.
	// This is an optionally-prefixed name, like a label key.
	// For example: "RDSInstance.database.aws.crossplane.io/v1alpha1" or "CloudSQLInstance.database.gcp.crossplane.io/v1alpha1".
	// This value may not be empty.
	Provisioner string `json:"provisioner"`

	// ProvierRef is the reference to cloud provider that will be used
	// to provision the concrete cloud resource
	ProviderRef corev1.LocalObjectReference `json:"providerRef"`

	// reclaimPolicy is the reclaim policy that dynamically provisioned
	// ResourceInstances of this resource class are created with
	// +optional
	ReclaimPolicy ReclaimPolicy `json:"reclaimPolicy,omitempty"`
}

// +k8s:deepcopy-gen:interfaces=k8s.io/apimachinery/pkg/runtime.Object

// ResourceClassList contains a list of RDSInstance
type ResourceClassList struct {
	metav1.TypeMeta `json:",inline"`
	metav1.ListMeta `json:"metadata,omitempty"`
	Items           []ResourceClass `json:"items"`
}

// ObjectReference to this mysql instance
func (r *ResourceClass) ObjectReference() *corev1.ObjectReference {
	return util.ObjectReference(r.ObjectMeta, util.IfEmptyString(r.APIVersion, APIVersion), util.IfEmptyString(r.Kind, ResourceClassKind))
}

// ResourceClaimStatus represents the status of a resource claim
type ResourceClaimStatus struct {
	DeprecatedConditionedStatus
	BindingStatusPhase

	// Provisioner is the driver that was used to provision the concrete resource
	// This is an optionally-prefixed name, like a label key.
	// For example: "RDSInstance.database.aws.crossplane.io/v1alpha1" or "CloudSQLInstance.database.gcp.crossplane.io/v1alpha1".
	Provisioner string `json:"provisioner,omitempty"`

	// CredentialsSecretRef is a local reference to the generated secret containing the credentials
	// for this resource claim.
	CredentialsSecretRef corev1.LocalObjectReference `json:"credentialsSecret,omitempty"`
}

<<<<<<< HEAD
// BasicResource base structure that implements Resource interface
// +k8s:deepcopy-gen=false
type BasicResource struct {
	// TODO(negz): It's not obvious why we embed this Resource interface rather
	// than just fulfilling it. If someone knows why this is, please add a
	// comment.
	Resource

	connectionSecretName string
	endpoint             string
	state                string
	phase                BindingStatusPhase
	objectReference      *corev1.ObjectReference
}

// ConnectionSecretName referenced by this resource
func (br *BasicResource) ConnectionSecretName() string {
	return br.connectionSecretName
}

// ObjectReference to this resource
func (br *BasicResource) ObjectReference() *corev1.ObjectReference {
	return br.objectReference
}

// IsAvailable returns true if this resource is available.
func (br *BasicResource) IsAvailable() bool {
	return br.state == "available"
}

// IsBound returns true if this resource is currently bound to a resource claim.
func (br *BasicResource) IsBound() bool {
	return br.phase.IsBound()
}

// SetBound specifies whether this resource is currently bound to a resource
// claim.
func (br *BasicResource) SetBound(bound bool) {
	br.phase.SetBound(bound)
}

// NewBasicResource new instance of base resource
func NewBasicResource(ref *corev1.ObjectReference, secretName, endpoint, state string) *BasicResource {
	return &BasicResource{
		connectionSecretName: secretName,
		endpoint:             endpoint,
		state:                state,
		objectReference:      ref,
	}
}
=======
// ResourceName is the name identifying various resources in a ResourceList.
type ResourceName string

// Resource names must be not more than 63 characters, consisting of upper- or lower-case alphanumeric characters,
// with the -, _, and . characters allowed anywhere, except the first or last character.
// The default convention, matching that for annotations, is to use lower-case names, with dashes, rather than
// camel case, separating compound words.
// Fully-qualified resource typenames are constructed from a DNS-style subdomain, followed by a slash `/` and a name.
const (
	// CPU, in cores. (500m = .5 cores)
	ResourceCPU ResourceName = "cpu"
	// Memory, in bytes. (500Gi = 500GiB = 500 * 1024 * 1024 * 1024)
	ResourceMemory ResourceName = "memory"
	// Volume size, in bytes (e,g. 5Gi = 5GiB = 5 * 1024 * 1024 * 1024)
	ResourceStorage ResourceName = "storage"
)

// ResourceList is a set of (resource name, quantity) pairs.
type ResourceList map[ResourceName]resource.Quantity
>>>>>>> 768db254
<|MERGE_RESOLUTION|>--- conflicted
+++ resolved
@@ -138,77 +138,4 @@
 	// CredentialsSecretRef is a local reference to the generated secret containing the credentials
 	// for this resource claim.
 	CredentialsSecretRef corev1.LocalObjectReference `json:"credentialsSecret,omitempty"`
-}
-
-<<<<<<< HEAD
-// BasicResource base structure that implements Resource interface
-// +k8s:deepcopy-gen=false
-type BasicResource struct {
-	// TODO(negz): It's not obvious why we embed this Resource interface rather
-	// than just fulfilling it. If someone knows why this is, please add a
-	// comment.
-	Resource
-
-	connectionSecretName string
-	endpoint             string
-	state                string
-	phase                BindingStatusPhase
-	objectReference      *corev1.ObjectReference
-}
-
-// ConnectionSecretName referenced by this resource
-func (br *BasicResource) ConnectionSecretName() string {
-	return br.connectionSecretName
-}
-
-// ObjectReference to this resource
-func (br *BasicResource) ObjectReference() *corev1.ObjectReference {
-	return br.objectReference
-}
-
-// IsAvailable returns true if this resource is available.
-func (br *BasicResource) IsAvailable() bool {
-	return br.state == "available"
-}
-
-// IsBound returns true if this resource is currently bound to a resource claim.
-func (br *BasicResource) IsBound() bool {
-	return br.phase.IsBound()
-}
-
-// SetBound specifies whether this resource is currently bound to a resource
-// claim.
-func (br *BasicResource) SetBound(bound bool) {
-	br.phase.SetBound(bound)
-}
-
-// NewBasicResource new instance of base resource
-func NewBasicResource(ref *corev1.ObjectReference, secretName, endpoint, state string) *BasicResource {
-	return &BasicResource{
-		connectionSecretName: secretName,
-		endpoint:             endpoint,
-		state:                state,
-		objectReference:      ref,
-	}
-}
-=======
-// ResourceName is the name identifying various resources in a ResourceList.
-type ResourceName string
-
-// Resource names must be not more than 63 characters, consisting of upper- or lower-case alphanumeric characters,
-// with the -, _, and . characters allowed anywhere, except the first or last character.
-// The default convention, matching that for annotations, is to use lower-case names, with dashes, rather than
-// camel case, separating compound words.
-// Fully-qualified resource typenames are constructed from a DNS-style subdomain, followed by a slash `/` and a name.
-const (
-	// CPU, in cores. (500m = .5 cores)
-	ResourceCPU ResourceName = "cpu"
-	// Memory, in bytes. (500Gi = 500GiB = 500 * 1024 * 1024 * 1024)
-	ResourceMemory ResourceName = "memory"
-	// Volume size, in bytes (e,g. 5Gi = 5GiB = 5 * 1024 * 1024 * 1024)
-	ResourceStorage ResourceName = "storage"
-)
-
-// ResourceList is a set of (resource name, quantity) pairs.
-type ResourceList map[ResourceName]resource.Quantity
->>>>>>> 768db254
+}